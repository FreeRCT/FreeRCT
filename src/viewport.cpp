/*
 * This file is part of FreeRCT.
 * FreeRCT is free software; you can redistribute it and/or modify it under the terms of the GNU General Public License as published by the Free Software Foundation, version 2.
 * FreeRCT is distributed in the hope that it will be useful, but WITHOUT ANY WARRANTY; without even the implied warranty of MERCHANTABILITY or FITNESS FOR A PARTICULAR PURPOSE.
 * See the GNU General Public License for more details. You should have received a copy of the GNU General Public License along with FreeRCT. If not, see <http://www.gnu.org/licenses/>.
 */

/** @file viewport.cpp %Viewport window code. */

/**
 * @defgroup viewport_group %Viewport (main display) code and data
 * @ingroup window_group
 */

#include "stdafx.h"
#include "viewport.h"
#include "map.h"
#include "mouse_mode.h"
#include "video.h"
#include "palette.h"
#include "sprite_store.h"
#include "sprite_data.h"
#include "shop_type.h"
#include "person.h"
#include "weather.h"
#include "fence.h"
#include "gamecontrol.h"
#include "scenery.h"

#include <set>

/**
 * \page the_world_page World
 *
 * The world is stored in #_world, implemented in the #VoxelWorld. It is a 2D grid of #VoxelStack, one for each x/y position.
 * A #VoxelStack is quite literally a stack of #Voxel structures, the elementary grid element.
 * Each voxel has
 * - Optional ground (surface). #GroundType defines the ground type (query with #Voxel::GetGroundType). If it is valid (i.e. different
 *   than #GTP_INVALID), #Voxel::GetGroundSlope contains the imploded slope.
 * - Optional foundations (vertical wall). #FoundationType (query with #Voxel::GetFoundationType) defines which type of
 *   foundation is built. If it is not #FDT_INVALID, the actual foundations can be obtained with #Voxel::GetFoundationSlope.
 * - Ride instance data (#SmallRideInstance). It points to the ride that uses the voxel.
 * - Voxel information for the ride (e.g. sprite numbers, but it can mean anything).
 *
 * The ride instance is mostly one of
 * - #SRI_FREE, denoting this voxel is free for use.
 * - #SRI_RIDES_START is the first value used to denote a ride in the voxel.
 * - #SRI_FULL_RIDES is the first value used to denote a 'normal' ride.
 *
 * Almost everything is a ride. Even a path or a decorative object is a ride. These rides are however so simple that no
 * other storage other than in the voxel is needed. These rides start at #SRI_RIDES_START, up to #SRI_FULL_RIDES.
 * The normal rides can be obtained from the #_rides_manager (of type #RidesManager).
 *
 * In the future, a voxel will allow up to 4 rides (one in each corner). Rides that use more than one corner store their
 * ride instance number in the north, east, or south corner, and use #SRI_SAME_AS_NORTH, #SRI_SAME_AS_EAST, or
 * #SRI_SAME_AS_SOUTH ride instance numbers for the other corners.
 */

/**
 * Convert 3D position to the horizontal 2D position.
 * @param x X position in the game world.
 * @param y Y position in the game world.
 * @param orient Orientation.
 * @param width Tile width in pixels.
 * @return X position in 2D.
 */
static inline int32 ComputeXFunction(int32 x, int32 y, ViewOrientation orient, uint16 width)
{
	switch (orient) {
		case VOR_NORTH: return ((y - x)  * width / 2) >> 8;
		case VOR_WEST:  return (-(x + y) * width / 2) >> 8;
		case VOR_SOUTH: return ((x - y)  * width / 2) >> 8;
		case VOR_EAST:  return ((x + y)  * width / 2) >> 8;
		default: NOT_REACHED();
	}
}

/**
 * Convert 3D position to the vertical 2D position.
 * @param x X position in the game world.
 * @param y Y position in the game world.
 * @param z Z position in the game world.
 * @param orient Orientation.
 * @param width Tile width in pixels.
 * @param height Tile height in pixels.
 * @return Y position in 2D.
 */
static inline int32 ComputeYFunction(int32 x, int32 y, int32 z, ViewOrientation orient, uint16 width, uint16 height)
{
	switch (orient) {
		case VOR_NORTH: return ((x + y)  * width / 4 - z * height) >> 8;
		case VOR_WEST:  return ((y - x)  * width / 4 - z * height) >> 8;
		case VOR_SOUTH: return (-(x + y) * width / 4 - z * height) >> 8;
		case VOR_EAST:  return ((x - y)  * width / 4 - z * height) >> 8;
		default: NOT_REACHED();
	}
}

/**
 * Search the world for voxels to render.
 * @ingroup viewport_group
 */
class VoxelCollector {
public:
	VoxelCollector(Viewport *vp);
	virtual ~VoxelCollector();

	void SetWindowSize(int16 xpos, int16 ypos, uint16 width, uint16 height);

	void Collect();
	void SetSelector(MouseModeSelector *selector);

	/**
	 * Convert 3D position to the horizontal 2D position.
	 * @param x X position in the game world.
	 * @param y Y position in the game world.
	 * @return X position in 2D.
	 */
	inline int32 ComputeX(int32 x, int32 y)
	{
		return ComputeXFunction(x, y, this->orient, this->tile_width);
	}

	/**
	 * Convert 3D position to the vertical 2D position.
	 * @param x X position in the game world.
	 * @param y Y position in the game world.
	 * @param z Z position in the game world.
	 * @return Y position in 2D.
	 */
	inline int32 ComputeY(int32 x, int32 y, int32 z)
	{
		return ComputeYFunction(x, y, z, this->orient, this->tile_width, this->tile_height);
	}

	XYZPoint32 view_pos;          ///< Position of the centre point of the display.
	uint16 tile_width;            ///< Width of a tile.
	uint16 tile_height;           ///< Height of a tile.
	ViewOrientation orient;       ///< Direction of view.
	const SpriteStorage *sprites; ///< Sprite collection of the right size.
	Viewport *vp;                 ///< Parent viewport for accessing the cursors if not \c nullptr.
	MouseModeSelector *selector;  ///< Mouse mode selector.
	bool underground_mode;        ///< Whether to draw underground mode sprites (else draw normal surface sprites).
	bool underwater_mode;         ///< Whether to draw underwater mode sprites (else draw normal water sprites).
	bool grid;                    ///< Whether to draw a grid overlay around terrain tiles.

	Rectangle32 rect; ///< Screen area of interest.

protected:
	/**
	 * Decide where supports should be raised.
	 * @param stack %Voxel stack to examine.
	 * @param xpos X position of the voxel stack.
	 * @param ypos Y position of the voxel stack.
	 */
	virtual void SetupSupports([[maybe_unused]] const VoxelStack *stack, [[maybe_unused]] uint xpos, [[maybe_unused]] uint ypos)
	{
	}

	/**
	 * Handle a voxel that should be collected.
	 * @param vx %Voxel to add, \c nullptr means 'cursor above stack'.
	 * @param view_pos World position.
	 * @param xnorth X coordinate of the north corner at the display.
	 * @param ynorth y coordinate of the north corner at the display.
	 * @note Implement in a derived class.
	 */
	virtual void CollectVoxel(const Voxel *vx, const XYZPoint16 &view_pos, int32 xnorth, int32 ynorth) = 0;
};

/**
 * Data temporary needed for ordering sprites and blitting them to the screen.
 * @ingroup viewport_group
 */
struct DrawData {
	/**
	 * Setter method to initialize the other fields.
	 * @param level Slice of this sprite (vertical row).
	 * @param z_height Height of the voxel being drawn.
	 * @param order Selection when to draw this sprite (sorts sprites within a voxel). @see SpriteOrder
	 * @param sprite Mouse cursor to draw.
	 * @param base Base coordinate of the image, relative to top-left of the window.
	 * @param recolour Recolouring of the sprite.
	 * @param gs Gradient shift of the sprite.
	 */
	inline void Set(int32 level, uint16 z_height, SpriteOrder order, const ImageData *sprite, const Point32 &base,
			const Recolouring *recolour = nullptr, GradientShift gs = GS_INVALID)
	{
		this->level = level;
		this->z_height = z_height;
		this->order = order;
		this->sprite = sprite;
		this->base = base;
		this->recolour = recolour;
		this->gs = gs;
	}

	const ImageData *sprite;     ///< Mouse cursor to draw.
	const Recolouring *recolour; ///< Recolouring of the sprite.
	int32 level;                 ///< Slice of this sprite (vertical row).
	SpriteOrder order;           ///< Selection when to draw this sprite (sorts sprites within a voxel). @see SpriteOrder
	Point32 base;                ///< Base coordinate of the image, relative to top-left of the window.
<<<<<<< HEAD
	const Recolouring *recolour; ///< Recolouring of the sprite.
	GradientShift gs;            ///< Gradient shift of the sprite.
=======
	uint16 z_height;             ///< Height of the voxel being drawn.
	bool highlight;              ///< Highlight the sprite (semi-transparent white).
>>>>>>> 5c61dd3e
};

/**
 * Sort predicate of the draw data.
 * @param dd1 First value to compare.
 * @param dd2 Second value to compare.
 * @return \c true if \a dd1 should be drawn before \a dd2.
 */
inline bool operator<(const DrawData &dd1, const DrawData &dd2)
{
	if (dd1.level != dd2.level) return dd1.level < dd2.level; // Order on slice first.
	if (dd1.z_height != dd2.z_height) return dd1.z_height < dd2.z_height; // Lower in the same slice first.
	if (dd1.order != dd2.order) return dd1.order < dd2.order; // Type of sprite.
	return dd1.base.y < dd2.base.y;
}

/**
 * Collection of sprites to render to the screen.
 * @ingroup viewport_group
 */
typedef std::multiset<DrawData> DrawImages;

/**
 * Collect sprites to draw in a viewport.
 * @ingroup viewport_group
 */
class SpriteCollector : public VoxelCollector {
public:
	SpriteCollector(Viewport *vp);
	~SpriteCollector();

	void SetXYOffset(int16 xoffset, int16 yoffset);

	DrawImages draw_images; ///< Sprites to draw ordered by viewing distance.
	int16 xoffset; ///< Horizontal offset of the top-left coordinate to the top-left of the display.
	int16 yoffset; ///< Vertical offset of the top-left coordinate to the top-left of the display.

protected:
	void CollectVoxel(const Voxel *vx, const XYZPoint16 &voxel_pos, int32 xnorth, int32 ynorth) override;
	void SetupSupports(const VoxelStack *stack, uint xpos, uint ypos) override;
	const ImageData *GetCursorSpriteAtPos(CursorType ctype, const XYZPoint16 &voxel_pos, uint8 tslope);

	/** For each orientation the location of the real northern corner of a tile relative to the northern displayed corner. */
	Point16 north_offsets[4];

	uint16 ground_height; ///< The height of the ground in the current voxel stack. \c -1 means no valid ground found.
	uint8 ground_slope;   ///< Imploded ground slope if #ground_height is valid.
};

/**
 * Find the sprite and pixel under the mouse cursor.
 * @ingroup viewport_group
 */
class PixelFinder : public VoxelCollector {
public:
	PixelFinder(Viewport *vp, FinderData *fdata);
	~PixelFinder();

	ClickableSprite allowed; ///< Sprite types looking for.
	bool found;              ///< Found a match.
	DrawData data;           ///< Drawing data of the match found so far.
	uint32 pixel;            ///< Pixel colour of the closest sprite.
	FinderData *fdata;       ///< Finder data to return.

protected:
	void CollectVoxel(const Voxel *vx, const XYZPoint16 &voxel_pos, int32 xnorth, int32 ynorth) override;
};

/**
 * Base class constructor.
 * @param vp %Viewport querying the voxel information.
 * @todo Can we remove some variables, as \a vp is stored now as well?
 */
VoxelCollector::VoxelCollector(Viewport *vp)
{
	this->vp = vp;
	this->selector = nullptr;
	this->view_pos = vp->view_pos;
	this->tile_width = vp->tile_width;
	this->tile_height = vp->tile_height;
	this->orient = vp->orientation;
	this->underground_mode = vp->underground_mode;
	this->underwater_mode = vp->underwater_mode;
	this->grid = vp->grid;

	this->sprites = _sprite_manager.GetSprites(this->tile_width);
	assert(this->sprites != nullptr);
}

/* Destructor. */
VoxelCollector::~VoxelCollector()
= default;

/**
 * Set screen area of interest (relative to the (#Viewport::view_pos position).
 * @param xpos Horizontal position of the top-left corner.
 * @param ypos Vertical position of the top-left corner.
 * @param width Width of the area.
 * @param height Height of the area.
 */
void VoxelCollector::SetWindowSize(int16 xpos, int16 ypos, uint16 width, uint16 height)
{
	this->rect.base.x = this->ComputeX(this->view_pos.x, this->view_pos.y) + xpos;
	this->rect.base.y = this->ComputeY(this->view_pos.x, this->view_pos.y, this->view_pos.z) + ypos;
	this->rect.width = width;
	this->rect.height = height;
}

/**
 * Set the mouse mode selector.
 * @param selector Selector to use while rendering.
 */
void VoxelCollector::SetSelector(MouseModeSelector *selector)
{
	this->selector = selector;
}

/**
 * Perform the collecting cycle.
 * This part walks over the voxels, and call #CollectVoxel for each useful voxel.
 * A derived class may then inspect the voxel in more detail.
 * @todo Do this less stupid. Walking the whole world is not going to work in general.
 */
void VoxelCollector::Collect()
{
	for (uint xpos = 0; xpos < _world.GetXSize(); xpos++) {
		int32 world_x = (xpos + ((this->orient == VOR_SOUTH || this->orient == VOR_WEST) ? 1 : 0)) * 256;
		for (uint ypos = 0; ypos < _world.GetYSize(); ypos++) {
			int32 world_y = (ypos + ((this->orient == VOR_SOUTH || this->orient == VOR_EAST) ? 1 : 0)) * 256;
			int32 north_x = ComputeX(world_x, world_y);
			if (north_x + this->tile_width / 2 <= static_cast<int32>(this->rect.base.x)) continue;  // Right of voxel column is at left of window.
			if (north_x - this->tile_width / 2 >= static_cast<int32>(this->rect.base.x + this->rect.width)) continue;  // Left of the window.

			const VoxelStack *stack = _world.GetStack(xpos, ypos);

			/* Compute lowest and highest voxel to render. */
			uint zpos = stack->base;
			uint top = stack->base + stack->height - 1;

			if (this->selector != nullptr) {
				uint32 range = this->selector->GetZRange(xpos, ypos);
				if (range != 0) {
					zpos = std::min(zpos, (range & 0xFFFF));
					top = std::max(top, (range >> 16));
				}
			}
			this->SetupSupports(stack, xpos, ypos);

			for (; zpos <= top; zpos++) {
				int32 north_y = this->ComputeY(world_x, world_y, zpos * 256);
				if (north_y - this->tile_height >= static_cast<int32>(this->rect.base.y + this->rect.height)) continue;  // Voxel is below the window.
				if (north_y + this->tile_width / 2 + this->tile_height <= static_cast<int32>(this->rect.base.y)) break;  // Above the window and rising!

				int count = zpos - stack->base;
				const Voxel *voxel = (count >= 0 && count < stack->height) ? stack->voxels[count].get() : nullptr;
				this->CollectVoxel(voxel, XYZPoint16(xpos, ypos, zpos), north_x, north_y);
			}
		}
	}
}

/**
 * Constructor of sprites collector.
 * @param vp %Viewport that needs the sprites.
 */
SpriteCollector::SpriteCollector(Viewport *vp) : VoxelCollector(vp)
{
	this->draw_images.clear();
	this->xoffset = 0;
	this->yoffset = 0;

	this->north_offsets[VOR_NORTH].x = 0;                     this->north_offsets[VOR_NORTH].y = 0;
	this->north_offsets[VOR_EAST].x  = -this->tile_width / 2; this->north_offsets[VOR_EAST].y  = this->tile_width / 4;
	this->north_offsets[VOR_SOUTH].x = 0;                     this->north_offsets[VOR_SOUTH].y = this->tile_width / 2;
	this->north_offsets[VOR_WEST].x  = this->tile_width / 2;  this->north_offsets[VOR_WEST].y  = this->tile_width / 4;
}

SpriteCollector::~SpriteCollector()
= default;

/**
 * Set the offset of the top-left coordinate of the collect window to the top-left of the display.
 * @param xoffset Horizontal offset.
 * @param yoffset Vertical offset.
 */
void SpriteCollector::SetXYOffset(int16 xoffset, int16 yoffset)
{
	this->xoffset = xoffset;
	this->yoffset = yoffset;
}

/**
 * Get the cursor sprite at a given voxel.
 * @param ctype Cursor type to get.
 * @param voxel_pos Position of the voxel being drawn.
 * @param tslope Slope of the tile.
 * @return Pointer to the cursor sprite, or \c nullptr if no cursor available.
 */
const ImageData *SpriteCollector::GetCursorSpriteAtPos(CursorType ctype, [[maybe_unused]] const XYZPoint16 &voxel_pos, uint8 tslope)
{
	switch (ctype) {
		case CUR_TYPE_NORTH:
		case CUR_TYPE_EAST:
		case CUR_TYPE_SOUTH:
		case CUR_TYPE_WEST: {
			ViewOrientation vor = SubtractOrientations((ViewOrientation)(ctype - CUR_TYPE_NORTH), this->orient);
			return this->sprites->GetCornerSprite(tslope, this->orient, vor);
		}

		case CUR_TYPE_TILE:
			return this->sprites->GetCursorSprite(tslope, this->orient);

		case CUR_TYPE_ARROW_NE:
		case CUR_TYPE_ARROW_SE:
		case CUR_TYPE_ARROW_SW:
		case CUR_TYPE_ARROW_NW:
			return this->sprites->GetArrowSprite(ctype - CUR_TYPE_ARROW_NE, this->orient);

		default:
			return nullptr;
	}
}

void SpriteCollector::SetupSupports(const VoxelStack *stack, [[maybe_unused]] uint xpos, [[maybe_unused]] uint ypos)
{
	for (uint i = 0; i < stack->height; i++) {
		const Voxel *v = stack->voxels[i].get();
		if (v->GetGroundType() == GTP_INVALID) continue;
		if (v->GetInstance() == SRI_FREE) {
			this->ground_height = stack->base + i;
			this->ground_slope = _slope_rotation[v->GetGroundSlope()][this->orient];
			return;
		}
		break;
	}
	this->ground_height = -1;
}

/**
 * Prepare to add the sprite for a ride or a scenery item.
 * @param slice Depth of this sprite.
 * @param pos Position of the voxel being drawn.
 * @param base_pos Base position of the sprite in the screen.
 * @param orient View orientation.
 * @param number Ride instance number (\c SRI_SCENERY for scenery items).
 * @param voxel_number Instance data of the voxel.
 * @param dd [out] Data to draw (4 entries).
 * @param platform [out] Shape of the support platform, if needed. @see PathSprites
 * @return The number of \a dd entries filled.
 */
static int DrawRideOrScenery(int32 slice, const XYZPoint16 & pos, const Point32 base_pos,
		ViewOrientation orient, uint16 number, uint16 voxel_number, DrawData *dd, uint8 *platform)
{
	if (platform != nullptr) *platform = PATH_INVALID;
	const ImageData *sprites[4];
	const Recolouring *recolour = nullptr;

	if (number == SRI_SCENERY) {
		const SceneryInstance *si = _scenery.GetItem(pos);
		if (si == nullptr) return 0;
		si->GetSprites(pos, voxel_number, orient, sprites, platform);
	} else {
		const RideInstance *ri = _rides_manager.GetRideInstance(number);
		if (ri == nullptr) return 0;
		ri->GetSprites(pos, voxel_number, orient, sprites, platform);
		recolour = ri->GetRecolours(pos);
	}

	int idx = 0;
	static const SpriteOrder sprite_numbers[4] = {SO_PLATFORM_BACK, SO_RIDE, SO_RIDE_FRONT, SO_PLATFORM_FRONT};
	for (int i = 0; i < 4; i++) {
		if (sprites[i] == nullptr) continue;

		dd[idx].Set(slice, pos.z, sprite_numbers[i], sprites[i], base_pos, recolour);
		if (number == SRI_SCENERY) dd[idx].order = static_cast<SpriteOrder>(dd[idx].order & ~CS_RIDE);  // Don't treat scenery like rides.
		idx++;
	}
	return idx;
}

/**
 * Add all sprites of the voxel to the set of sprites to draw.
 * @param voxel %Voxel to add, \c nullptr means 'cursor above stack'.
 * @param voxel_pos World position.
 * @param xnorth X coordinate of the north corner at the display.
 * @param ynorth y coordinate of the north corner at the display.
 * @todo Can we gain time by checking for cursors once at every voxel stack, and only test every \a zpos when there is one in a stack?
 */
void SpriteCollector::CollectVoxel(const Voxel *voxel, const XYZPoint16 &voxel_pos, int32 xnorth, int32 ynorth)
{
	int32 slice;
	switch (this->orient) {
		case 0: slice =  voxel_pos.x + voxel_pos.y; break;
		case 1: slice =  voxel_pos.x - voxel_pos.y; break;
		case 2: slice = -voxel_pos.x - voxel_pos.y; break;
		case 3: slice = -voxel_pos.x + voxel_pos.y; break;
		default: NOT_REACHED();
	}

	Point32 north_point(this->xoffset + xnorth - this->rect.base.x, this->yoffset + ynorth - this->rect.base.y);

	uint8 platform_shape = PATH_INVALID;
	SmallRideInstance sri = (voxel == nullptr) ? SRI_FREE : voxel->GetInstance();
	uint16 instance_data = (voxel == nullptr) ? 0 : voxel->GetInstanceData();
	bool highlight = false;
	int16 gui_sprite = -1;
	if (this->selector != nullptr) highlight = this->selector->GetRide(voxel, voxel_pos, &sri, &instance_data, &gui_sprite);
	if (sri == SRI_PATH && HasValidPath(instance_data)) { // A path (and not something reserved above it).
		platform_shape = _path_rotation[GetImplodedPathSlope(instance_data)][this->orient];

		DrawData dd;
		dd.Set(slice, voxel_pos.z, SO_PATH, this->sprites->GetPathSprite(GetPathType(instance_data), GetImplodedPathSlope(instance_data), this->orient),
				north_point, nullptr, highlight ? GS_SEMI_TRANSPARENT : GS_INVALID);
		this->draw_images.insert(dd);

		for (const PathObjectInstance::PathObjectSprite &image : _scenery.DrawPathObjects(voxel_pos, this->orient)) {
			const int x_off = ComputeX(image.offset.x, image.offset.y);
			const int y_off = ComputeY(image.offset.x, image.offset.y, image.offset.z);
			Point32 pos(north_point.x + this->north_offsets[this->orient].x + x_off,
			            north_point.y + this->north_offsets[this->orient].y + y_off);

			dd.Set(slice, voxel_pos.z, SO_PATH_OBJECTS, image.sprite, pos, nullptr,
					image.semi_transparent ? GS_SEMI_TRANSPARENT : this->vp->wireframe_scenery ? GS_WIREFRAME : GS_INVALID);
			this->draw_images.insert(dd);
		}
	} else if (sri >= SRI_FULL_RIDES || sri == SRI_SCENERY) { // A normal ride, or a scenery item.
		DrawData dd[4];
		int count = DrawRideOrScenery(slice, voxel_pos, north_point, this->orient, sri, instance_data, dd, &platform_shape);
		for (int i = 0; i < count; i++) {
			if (highlight) {
				dd[i].gs = GS_SEMI_TRANSPARENT;
			} else if ((this->vp->wireframe_rides && sri >= SRI_FULL_RIDES) || (this->vp->wireframe_scenery && sri == SRI_SCENERY)) {
				dd[i].gs = GS_WIREFRAME;
			}
			this->draw_images.insert(dd[i]);
		}
	}
	if (gui_sprite >= 0) {
		DrawData dd;
		dd.Set(slice, voxel_pos.z, SO_CURSOR, _sprite_manager.GetTableSprite(gui_sprite), north_point);
		this->draw_images.insert(dd);
	}

	/* Foundations. */
	if (voxel != nullptr && voxel->GetFoundationType() != FDT_INVALID && !this->vp->hide_foundations) {
		uint8 fslope = voxel->GetFoundationSlope();
		uint8 sw, se; // SW foundations, SE foundations.
		switch (this->orient) {
			case VOR_NORTH: sw = GB(fslope, 4, 2); se = GB(fslope, 2, 2); break;
			case VOR_EAST:  sw = GB(fslope, 6, 2); se = GB(fslope, 4, 2); break;
			case VOR_SOUTH: sw = GB(fslope, 0, 2); se = GB(fslope, 6, 2); break;
			case VOR_WEST:  sw = GB(fslope, 2, 2); se = GB(fslope, 0, 2); break;
			default: NOT_REACHED();
		}
		const Foundation *fnd = &this->sprites->foundation[FDT_GROUND];
		if (sw != 0) {
			const ImageData *img = fnd->sprites[3 + sw - 1];
			if (img != nullptr) {
				DrawData dd;
				dd.Set(slice, voxel_pos.z, SO_FOUNDATION, img, north_point);
				this->draw_images.insert(dd);
			}
		}
		if (se != 0) {
			const ImageData *img = fnd->sprites[se - 1];
			if (img != nullptr) {
				DrawData dd;
				dd.Set(slice, voxel_pos.z, SO_FOUNDATION, img, north_point);
				this->draw_images.insert(dd);
			}
		}
	}

	/* Ground surface. */
	uint8 gslope = SL_FLAT;
	if (voxel != nullptr && voxel->GetGroundType() != GTP_INVALID && !this->vp->hide_surfaces) {
		uint8 slope = voxel->GetGroundSlope();
		uint8 type = (this->underground_mode) ? GTP_UNDERGROUND : voxel->GetGroundType();
		DrawData dd;
		dd.Set(slice, voxel_pos.z, SO_GROUND, this->sprites->GetSurfaceSprite(type, slope, this->orient), north_point);
		this->draw_images.insert(dd);

		if (this->grid) {
			dd.Set(slice, voxel_pos.z, SO_GROUND, this->sprites->GetCursorSprite(slope, this->orient), north_point, nullptr, GS_SEMI_TRANSPARENT);
			this->draw_images.insert(dd);
		}

		switch (slope) {
			// XXX There are no sprites for partial support of a platform.
			case SL_FLAT:
				if (platform_shape < PATH_FLAT_COUNT) platform_shape = PATH_INVALID;
				break;

			case TSB_SOUTHWEST:
				if (platform_shape == PATH_RAMP_NE) platform_shape = PATH_INVALID;
				break;

			case TSB_SOUTHEAST:
				if (platform_shape == PATH_RAMP_NW) platform_shape = PATH_INVALID;
				break;

			case TSB_NORTHWEST:
				if (platform_shape == PATH_RAMP_SE) platform_shape = PATH_INVALID;
				break;

			case TSB_NORTHEAST:
				if (platform_shape == PATH_RAMP_SW) platform_shape = PATH_INVALID;
				break;

			default:
				platform_shape = PATH_INVALID;
				break;
		}

		gslope = voxel->GetGroundSlope();
	}

	/* Fences */
	if (voxel != nullptr) {
		uint32 fences = voxel->GetFences();
		if (this->selector != nullptr) fences = this->selector->GetFences(voxel, voxel_pos, fences);
		for (TileEdge edge = EDGE_BEGIN; edge < EDGE_COUNT; edge++) {
			FenceType fence_type = GetFenceType(fences, edge);
			if (fence_type != FENCE_TYPE_INVALID) {
				DrawData dd;
				dd.Set(slice, voxel_pos.z, IsBackEdge(this->orient, edge) ? SO_FENCE_BACK : SO_FENCE_FRONT,
						this->sprites->GetFenceSprite(fence_type, edge, gslope, this->orient), north_point);
				if (IsImplodedSteepSlope(gslope) && !IsImplodedSteepSlopeTop(gslope)) dd.z_height++;
				if (GB(fences, 16 + edge, 1) != 0) dd.gs = GS_SEMI_TRANSPARENT;
				this->draw_images.insert(dd);
			}
		}
	}

	/* Sprite cursor. */
	if (this->selector != nullptr) {
		CursorType ctype = this->selector->GetCursor(voxel_pos);
		if (ctype != CUR_TYPE_INVALID) {
			const ImageData *mspr = this->GetCursorSpriteAtPos(ctype, voxel_pos, gslope);
			if (mspr != nullptr) {
				DrawData dd;
				dd.Set(slice, voxel_pos.z, SO_CURSOR, mspr, north_point);
				if (ctype >= CUR_TYPE_EDGE_NE && ctype <= CUR_TYPE_EDGE_NW && IsImplodedSteepSlope(gslope) && !IsImplodedSteepSlopeTop(gslope)) dd.z_height++;
				this->draw_images.insert(dd);
			}
		}
	}

	/* Add platforms. */
	if (platform_shape != PATH_INVALID && !this->vp->hide_supports) {
		/* Platform gets automatically added when drawing a path or ride, without drawing ground. */
		ImageData *pl_spr;
		switch (platform_shape) {
			case PATH_RAMP_NE: pl_spr = this->sprites->platform.ramp[2]; break;
			case PATH_RAMP_NW: pl_spr = this->sprites->platform.ramp[1]; break;
			case PATH_RAMP_SE: pl_spr = this->sprites->platform.ramp[3]; break;
			case PATH_RAMP_SW: pl_spr = this->sprites->platform.ramp[0]; break;
			default: pl_spr = this->sprites->platform.flat[this->orient & 1]; break;
		}
		if (pl_spr != nullptr) {
			DrawData dd;
			dd.Set(slice, voxel_pos.z, SO_PLATFORM, pl_spr, north_point);
			this->draw_images.insert(dd);
		}

		/* XXX Use the shape to draw handle bars. */

		/* Add supports. */
		uint16 height = this->ground_height;
		this->ground_height = -1;
		uint8 slope = this->ground_slope;
		while (height < voxel_pos.z) {
			int yoffset = (voxel_pos.z - height) * this->vp->tile_height; // Compensate y position of support.
			uint sprnum;
			if (slope == SL_FLAT) {
				if (height + 1 < voxel_pos.z) {
					sprnum = SSP_FLAT_DOUBLE_NS + (this->orient & 1);
					height += 2;
				} else {
					sprnum = SSP_FLAT_SINGLE_NS + (this->orient & 1);
					height += 1;
				}
			} else {
				if (slope >= 15) { // Imploded steep slope.
					sprnum = SSP_STEEP_N + ((slope - 15) + 2) % 4;
					height += 2;
				} else {
					sprnum = SSP_NONFLAT_BASE + 15 - slope;
					height++;
				}
				slope = SL_FLAT;
			}
			ImageData *img = this->sprites->support.sprites[sprnum];
			if (img != nullptr) {
				DrawData dd;
				dd.Set(slice, height, SO_SUPPORT, img, Point32(north_point.x, north_point.y + yoffset));
				this->draw_images.insert(dd);
			}
		}
	}

	/* Add voxel objects (persons, ride cars, etc). */
	/* Sprites on the bottom part of a steep slope need to be drawn at a higher Z layer to prevent the top slope part obscuring them. */
	const VoxelObject *vo = (voxel == nullptr) ? nullptr : voxel->voxel_objects;
	const uint32 people_z_pos = (voxel == nullptr || voxel->GetGroundType() == GTP_INVALID ||
			!IsImplodedSteepSlope(voxel->GetGroundSlope()) || IsImplodedSteepSlopeTop(voxel->GetGroundSlope())) ? voxel_pos.z : (voxel_pos.z + 1);
	while (vo != nullptr) {
		const Recolouring *recolour;
		const ImageData *anim_spr = vo->GetSprite(this->sprites, this->orient, &recolour);
		if (anim_spr != nullptr && (!this->vp->hide_people || dynamic_cast<const Person*>(vo) == nullptr)) {
			int x_off = ComputeX(vo->pix_pos.x, vo->pix_pos.y);
			int y_off = ComputeY(vo->pix_pos.x, vo->pix_pos.y, vo->pix_pos.z);
			Point32 pos(north_point.x + this->north_offsets[this->orient].x + x_off,
			            north_point.y + this->north_offsets[this->orient].y + y_off);

			DrawData dd;
			dd.Set(slice, people_z_pos, SO_PERSON, anim_spr, pos, recolour);
			this->draw_images.insert(dd);

			if (!this->vp->hide_people) {
				for (const VoxelObject::Overlay &overlay : vo->GetOverlays(this->sprites, this->orient)) {
					if (overlay.sprite != nullptr) {
						dd.Set(slice, people_z_pos, SO_PERSON_OVERLAY, overlay.sprite, pos, overlay.recolour);
						this->draw_images.insert(dd);
					}
				}
			}
		}
		vo = vo->next_object;
	}
}

/**
 * Constructor of the finder data class.
 * @param init_allowed Bit-set of sprite types to look for. @see #ClickableSprite
 * @param init_select What to find of a ground tile.
 */
FinderData::FinderData(ClickableSprite init_allowed, GroundTilePart init_select)
: allowed(init_allowed), select(init_select)
{
	/*
	 * CS_GROUND must not be allowed when looking for edge,
	 * or the other way around.
	 */
	assert(select != FW_EDGE || (allowed & SO_GROUND) == 0);
	assert(select == FW_EDGE || (allowed & SO_GROUND_EDGE) == 0);

	// Other data is initialized in PixelFinder::PixelFinder, or Viewport::ComputeCursorPosition.
}

/**
 * Constructor of the tile position finder.
 * @param vp %Viewport that needs the tile position.
 * @param init_fdata Finder data.
 */
PixelFinder::PixelFinder(Viewport *vp, FinderData *init_fdata) : VoxelCollector(vp),
	allowed(init_fdata->allowed),
	found(false),
	pixel(_palette[0]), // 0 is transparent, and is not used in sprites.
	fdata(init_fdata)
{
	this->fdata->voxel_pos = XYZPoint16(0, 0, 0);
	this->fdata->person = nullptr;
	this->fdata->ride   = INVALID_RIDE_INSTANCE;
}

PixelFinder::~PixelFinder()
= default;

/**
 * Find the closest sprite.
 * @param voxel %Voxel to examine, \c nullptr means 'cursor above stack'.
 * @param voxel_pos World position.
 * @param xnorth X coordinate of the north corner at the display.
 * @param ynorth y coordinate of the north corner at the display.
 */
void PixelFinder::CollectVoxel(const Voxel *voxel, const XYZPoint16 &voxel_pos, int32 xnorth, int32 ynorth)
{
	int32 slice;
	switch (this->orient) {
		case 0: slice =  voxel_pos.x + voxel_pos.y; break;
		case 1: slice =  voxel_pos.x - voxel_pos.y; break;
		case 2: slice = -voxel_pos.x - voxel_pos.y; break;
		case 3: slice = -voxel_pos.x + voxel_pos.y; break;
		default: NOT_REACHED();
	}
	/* Looking for surface edge? */
	if ((this->allowed & SO_GROUND_EDGE) != 0 && voxel->GetGroundType() != GTP_INVALID) {
		const ImageData *spr = this->sprites->GetSurfaceSprite(GTP_CURSOR_EDGE_TEST, voxel->GetGroundSlope(), this->orient);
		DrawData dd;
		dd.Set(slice, voxel_pos.z, SO_GROUND_EDGE, nullptr, Point32(this->rect.base.x - xnorth, this->rect.base.y - ynorth));
		if (spr != nullptr && (!this->found || this->data < dd)) {
			uint32 pixel = spr->GetPixel(dd.base.x - spr->xoffset, dd.base.y - spr->yoffset);
			if (pixel != 0) {
				this->found = true;
				this->data = dd;
				this->fdata->voxel_pos = voxel_pos;
				this->pixel = pixel;
			}
		}
	}

	if (voxel == nullptr) return; // Ignore cursors, they are not clickable.

	SmallRideInstance number = voxel->GetInstance();
	if (((this->allowed & CS_RIDE) != 0 && number >= SRI_FULL_RIDES) ||
			((this->allowed & CS_PARK_BORDER) != 0 && number == SRI_SCENERY && voxel->instance_data != INVALID_VOXEL_DATA &&
			_scenery.GetType(voxel->instance_data)->category == SCC_SCENARIO)) {
		/* Looking for a ride? */
		DrawData dd[4];
		int count = DrawRideOrScenery(slice, voxel_pos, Point32(this->rect.base.x - xnorth, this->rect.base.y - ynorth),
				this->orient, number, voxel->GetInstanceData(), dd, nullptr);
		for (int i = 0; i < count; i++) {
			if (!this->found || this->data < dd[i]) {
				const ImageData *img = dd[i].sprite;
				uint32 pixel = img->GetPixel(dd[i].base.x - img->xoffset, dd[i].base.y - img->yoffset);
				if (GetA(pixel) != TRANSPARENT) {
					this->found = true;
					this->data = dd[i];
					this->fdata->voxel_pos = voxel_pos;
					this->pixel = pixel;
					this->fdata->ride = number;
				}
			}
		}
		if (this->found && number == SRI_SCENERY) this->data.order = SO_FENCE_FRONT;  // Treat as park entrance rather than ride.
	} else if ((this->allowed & CS_PATH) != 0 && HasValidPath(voxel)) {
		/* Looking for a path? */
		uint16 instance_data = voxel->GetInstanceData();
		const ImageData *img = this->sprites->GetPathSprite(GetPathType(instance_data), GetImplodedPathSlope(instance_data), this->orient);
		DrawData dd;
		dd.Set(slice, voxel_pos.z, SO_PATH, nullptr, Point32(this->rect.base.x - xnorth, this->rect.base.y - ynorth));
		if (img != nullptr && (!this->found || this->data < dd)) {
			uint32 pixel = img->GetPixel(dd.base.x - img->xoffset, dd.base.y - img->yoffset);
			if (GetA(pixel) != TRANSPARENT) {
				this->found = true;
				this->data = dd;
				this->fdata->voxel_pos = voxel_pos;
				this->pixel = pixel;
			}
		}
	} else if ((this->allowed & CS_GROUND) != 0 && voxel->GetGroundType() != GTP_INVALID) {
		/* Looking for surface? */
		const ImageData *spr = this->sprites->GetSurfaceSprite(GTP_CURSOR_TEST, voxel->GetGroundSlope(), this->orient);
		DrawData dd;
		dd.Set(slice, voxel_pos.z, SO_GROUND, nullptr, Point32(this->rect.base.x - xnorth, this->rect.base.y - ynorth));
		if (spr != nullptr && (!this->found || this->data < dd)) {
			uint32 pixel = spr->GetPixel(dd.base.x - spr->xoffset, dd.base.y - spr->yoffset);
			if (GetA(pixel) != TRANSPARENT) {
				this->found = true;
				this->data = dd;
				this->fdata->voxel_pos = voxel_pos;
				this->pixel = pixel;
			}
		}
	} else if ((this->allowed & CS_PARK_BORDER) != 0) {
		for (TileEdge t = EDGE_BEGIN; t < EDGE_COUNT; t++) {
			if (GetFenceType(voxel->GetFences(), t) != FENCE_TYPE_LAND_BORDER) continue;

			const ImageData *img = this->sprites->GetFenceSprite(FENCE_TYPE_LAND_BORDER, t, voxel->GetGroundSlope(), this->orient);
			if (img != nullptr) {
				DrawData dd;
				dd.Set(slice, voxel_pos.z, SO_FENCE_BACK, nullptr, Point32(this->rect.base.x - xnorth, this->rect.base.y - ynorth));
				uint32 pixel = img->GetPixel(dd.base.x - img->xoffset, dd.base.y - img->yoffset);
				if (GetA(pixel) != TRANSPARENT && (!this->found || this->data < dd)) {
					this->found = true;
					this->data = dd;
					this->pixel = pixel;
					break;
				}
			}
		}
	}
	if ((this->allowed & CS_PERSON) != 0 && !this->vp->hide_people) {
		/* Looking for persons? */
		const VoxelObject *vo = voxel->voxel_objects;
		while (vo != nullptr) {
			const Person *pers = static_cast<const Person *>(vo);
			assert(pers != nullptr && pers->walk != nullptr);
			AnimationType anim_type = pers->walk->anim_type;
			const ImageData *anim_spr = this->sprites->GetAnimationSprite(anim_type, pers->frame_index, pers->type, this->orient);
			int x_off = ComputeX(pers->pix_pos.x, pers->pix_pos.y);
			int y_off = ComputeY(pers->pix_pos.x, pers->pix_pos.y, pers->pix_pos.z);
			DrawData dd;
			dd.Set(slice, voxel_pos.z, SO_PERSON, nullptr, Point32(this->rect.base.x - xnorth - x_off, this->rect.base.y - ynorth - y_off));
			if (anim_spr && (!this->found || this->data < dd)) {
				uint32 pixel = anim_spr->GetPixel(dd.base.x - anim_spr->xoffset, dd.base.y - anim_spr->yoffset);
				if (GetA(pixel) != TRANSPARENT) {
					this->found = true;
					this->data = dd;
					this->fdata->voxel_pos = voxel_pos;
					this->pixel = pixel;
					this->fdata->person = pers;
				}
			}
			vo = vo->next_object;
		}
	}
}

/**
 * Constructor with default speed and fade settings.
 * @param text Text to show.
 * @param pos Pixel position in the world.
 * @param col RGB colour of the text.
 */
FloatawayText::FloatawayText(std::string text, XYZPoint32 pos, uint32 col)
: FloatawayText(text, pos, XYZPoint32(3, -6, 0), col | 0xff, 3)
{
}

/**
 * %Viewport constructor.
 * @param init_view_pos Pixel position of the center viewpoint of the main display.
 */
Viewport::Viewport(const XYZPoint32 &init_view_pos) : Window(WC_MAINDISPLAY, ALL_WINDOWS_OF_TYPE),
	view_pos(init_view_pos),
	tile_width(64),
	tile_height(16),
	orientation(VOR_NORTH),
	mouse_pos(0, 0),
#ifndef NDEBUG
	draw_fps(true),
#else
	draw_fps(false),
#endif
	underground_mode(false),
	underwater_mode(false),
	grid(false),
	wireframe_rides(false),
	wireframe_scenery(false),
	hide_people(false),
	hide_supports(false),
	hide_surfaces(false),
	hide_foundations(false),
	height_markers_rides(false),
	height_markers_paths(false),
	height_markers_terrain(false)
{
	uint16 width  = _video.Width();
	uint16 height = _video.Height();

	assert(width >= 120 && height >= 120); // Arbitrary lower limit as sanity check.

	this->SetSize(width, height);
	this->SetPosition(0, 0);
}

Viewport::~Viewport()
= default;

/**
 * Can the viewport switch to underground mode view?
 * @return Whether underground mode view is available.
 */
bool Viewport::IsUndergroundModeAvailable() const
{
	const SpriteStorage *storage = _sprite_manager.GetSprites(this->tile_width);
	return storage->surface[GTP_UNDERGROUND].HasAllSprites();
}

/** Enable the underground mode view, if possible. */
void Viewport::SetUndergroundMode()
{
	if (!IsUndergroundModeAvailable()) return;
	this->underground_mode = true;
}

/** Toggle the underground mode view on/off. */
void Viewport::ToggleUndergroundMode()
{
	if (this->underground_mode) {
		this->underground_mode = false;
	} else {
		this->SetUndergroundMode();
	}
}

/**
 * Draw a floataway amount of money.
 * @param money Amount of money paid.
 * @param voxel Voxel coordinate where to draw the text.
 */
void Viewport::AddFloatawayMoneyAmount(const Money &money, const XYZPoint16 &voxel)
{
	if (money == 0) return;
	_str_params.SetMoney(1, -money);
	this->floataway_texts.emplace_back(DrawText(STR_ARG1),
			XYZPoint32(voxel.x * 256 + 128, voxel.y * 256 + 128, voxel.z * 256 + 128),
			money < 0 ? 0x00ff0000 : 0xff000000);
}

/**
 * Get relative X position of a point in the world (used for marking window parts dirty).
 * @param xpos X world position.
 * @param ypos Y world position.
 * @return Relative X position.
 */
int32 Viewport::ComputeX(int32 xpos, int32 ypos)
{
	return ComputeXFunction(xpos, ypos, this->orientation, this->tile_width);
}

/**
 * Get relative Y position of a point in the world (used for marking window parts dirty).
 * @param xpos X world position.
 * @param ypos Y world position.
 * @param zpos Z world position.
 * @return Relative Y position.
 */
int32 Viewport::ComputeY(int32 xpos, int32 ypos, int32 zpos)
{
	return ComputeYFunction(xpos, ypos, zpos, this->orientation, this->tile_width, this->tile_height);
}

/**
 * Compute the absolute screen coordinate of a given world coordinate.
 * @param pixel Pixel world position.
 * @return Screen coordinate after orientation and offset.
 */
Point32 Viewport::ComputeScreenCoordinate(const XYZPoint32 &pixel) const
{
	int32 dx = pixel.x - this->view_pos.x;
	int32 dy = pixel.y - this->view_pos.y;
	int32 dz = pixel.z - this->view_pos.z;

	Point32 pos(this->rect.base.x + this->rect.width / 2, this->rect.base.y + this->rect.height / 2);
	pos.x -= _orientation_signum_dy[this->orientation] * dx * this->tile_width / 512;
	pos.x += _orientation_signum_dx[this->orientation] * dy * this->tile_width / 512;
	pos.y += _orientation_signum_dy[this->orientation] * dx * this->tile_height / 256 * (this->orientation % 2 == 0 ? 1 : -1);
	pos.y += _orientation_signum_dx[this->orientation] * dy * this->tile_height / 256 * (this->orientation % 2 == 0 ? 1 : -1);
	pos.y -= this->tile_height * dz / 256;
	return pos;
}

void Viewport::OnDraw(MouseModeSelector *selector)
{
	SpriteCollector collector(this);
	collector.SetWindowSize(-static_cast<int>(this->rect.width / 2), -static_cast<int>(this->rect.height / 2), this->rect.width, this->rect.height);
	collector.SetSelector(selector);
	collector.Collect();

	_video.FillRectangle(this->rect, MakeRGBA(0, 0, 0, OPAQUE)); // Black background.

	assert(this->rect.base.x >= 0 && this->rect.base.y >= 0);
	_video.PushClip(this->rect);

	GradientShift gs = static_cast<GradientShift>(GS_LIGHT - _weather.GetWeatherType());
	for (const DrawData &dd : collector.draw_images) {
		const Recolouring &rec = (dd.recolour == nullptr) ? _no_recolour : *dd.recolour;
		_video.BlitImage(dd.base, dd.sprite, rec, dd.gs != GS_INVALID ? dd.gs : gs);

		/* Draw height markers if applicable. */
		GuiTextColours marker_colour;
		if (this->height_markers_rides && dd.order == SO_RIDE) {
			marker_colour = HEIGHT_MARKER_RIDES;
		} else if (this->height_markers_paths && dd.order == SO_PATH) {
			marker_colour = HEIGHT_MARKER_PATHS;
		} else if (this->height_markers_terrain && dd.order == SO_GROUND) {
			marker_colour = HEIGHT_MARKER_TERRAIN;
		} else {
			continue;
		}

		std::string text = std::to_string(dd.z_height);
		int w, h;
		_video.GetTextSize(text, &w, &h);
		// Rectangle32 r(dd.base.x - w / 2, dd.base.y + this->tile_height - h / 2, w, h);
		Rectangle32 r(dd.base.x + dd.sprite->xoffset + (dd.sprite->width - w) / 2, dd.base.y + dd.sprite->yoffset + (dd.sprite->height - h) / 2, w, h);
		_video.FillRectangle(r, SetA(_palette[marker_colour], OPACITY_SEMI_TRANSPARENT));
		_video.BlitText(text, _palette[TEXT_BLACK], r.base.x, r.base.y, r.width, ALG_CENTER);
	}

	for (uint i = 0; i < this->floataway_texts.size();) {
		FloatawayText &f = this->floataway_texts.at(i);
		int a = GetA(f.colour);
		a -= f.fade;
		if (a > 0) {
			f.colour = SetA(f.colour, a);
			f.pos += f.speed;
			Point32 pos = ComputeScreenCoordinate(f.pos);
			_video.BlitText(f.text, f.colour, pos.x, pos.y);
			++i;
		} else {
			this->floataway_texts.at(i) = this->floataway_texts.back();
			this->floataway_texts.pop_back();
		}
	}

	if (this->draw_fps) {
		constexpr const int SPACING = 4;
		/* FPS is only interesting for developers, no need to make this translatable. */
		_video.BlitText(Format("FPS: %2.1f (avg. %2.1f)", _video.FPS(), _video.AvgFPS()),
				_palette[TEXT_WHITE], SPACING, SPACING, _video.Width() - 2 * SPACING, ALG_RIGHT);
	}

	_video.PopClip();
}

/**
 * Compute position of the mouse cursor, and return the result.
 * @param fdata [inout] Parameters and results of the finding process.
 * @return Found type of sprite.
 */
ClickableSprite Viewport::ComputeCursorPosition(FinderData *fdata)
{
	int16 xp = this->mouse_pos.x - this->rect.width / 2;
	int16 yp = this->mouse_pos.y - this->rect.height / 2;
	PixelFinder collector(this, fdata);
	collector.SetWindowSize(xp, yp, 1, 1);
	collector.Collect();
	if (!collector.found) return CS_NONE;

	fdata->cursor = fdata->select == FW_EDGE ? CUR_TYPE_EDGE_NE : CUR_TYPE_TILE;
	if (fdata->select == FW_CORNER && (collector.data.order & CS_MASK) == CS_GROUND) {
		if (collector.pixel == _palette[181]) {
			fdata->cursor = (CursorType)AddOrientations(VOR_NORTH, this->orientation);
		} else if (collector.pixel == _palette[182]) {
			fdata->cursor = (CursorType)AddOrientations(VOR_EAST,  this->orientation);
		} else if (collector.pixel == _palette[184]) {
			fdata->cursor = (CursorType)AddOrientations(VOR_WEST,  this->orientation);
		} else if (collector.pixel == _palette[185]) {
			fdata->cursor = (CursorType)AddOrientations(VOR_SOUTH, this->orientation);
		}
	}
	else if (fdata->select == FW_EDGE && (collector.data.order & CS_MASK) == CS_GROUND_EDGE) {
		uint8 base_edge = EDGE_COUNT;
		if (collector.pixel == _palette[181]) {
			base_edge = (uint8)EDGE_NE;
		} else if (collector.pixel == _palette[182]) {
			base_edge = (uint8)EDGE_SE;
		} else if (collector.pixel == _palette[184]) {
			base_edge = (uint8)EDGE_NW;
		} else if (collector.pixel == _palette[185]) {
			base_edge = (uint8)EDGE_SW;
		}
		if (base_edge < EDGE_COUNT) {
			fdata->cursor = (CursorType)((base_edge + (uint8)this->orientation) % 4 + (uint8)CUR_TYPE_EDGE_NE);
		}
	}
	return (ClickableSprite)(collector.data.order & CS_MASK);
}

/**
 * Rotate 90 degrees clockwise or anti-clockwise.
 * @param direction Direction of turn (positive means clockwise).
 */
void Viewport::Rotate(int direction)
{
	this->orientation = (ViewOrientation)((this->orientation + VOR_NUM_ORIENT + ((direction > 0) ? 1 : -1)) % VOR_NUM_ORIENT);
	Point16 pt = this->mouse_pos;
	this->OnMouseMoveEvent(pt);

	NotifyChange(CHG_VIEWPORT_ROTATED, direction);
}

/**
 * Compute the horizontal translation in world coordinates of the viewing centre to move it \a dx / \a dy pixels.
 * @param dx Horizontal shift in screen pixels.
 * @param dy Vertical shift in screen pixels.
 * @return New X and Y coordinates of the centre point.
 */
Point32 Viewport::ComputeHorizontalTranslation(int dx, int dy)
{
	Point32 new_xy;
	switch (this->orientation) {
		case VOR_NORTH:
			new_xy.x = this->view_pos.x + dx * 256 / this->tile_width - dy * 512 / this->tile_width;
			new_xy.y = this->view_pos.y - dx * 256 / this->tile_width - dy * 512 / this->tile_width;
			break;

		case VOR_EAST:
			new_xy.x = this->view_pos.x - dx * 256 / this->tile_width - dy * 512 / this->tile_width;
			new_xy.y = this->view_pos.y - dx * 256 / this->tile_width + dy * 512 / this->tile_width;
			break;

		case VOR_SOUTH:
			new_xy.x = this->view_pos.x - dx * 256 / this->tile_width + dy * 512 / this->tile_width;
			new_xy.y = this->view_pos.y + dx * 256 / this->tile_width + dy * 512 / this->tile_width;
			break;

		case VOR_WEST:
			new_xy.x = this->view_pos.x + dx * 256 / this->tile_width + dy * 512 / this->tile_width;
			new_xy.y = this->view_pos.y + dx * 256 / this->tile_width - dy * 512 / this->tile_width;
			break;

		default:
			NOT_REACHED();
	}
	return new_xy;
}

/**
 * Move the viewport a number of screen pixels.
 * @param dx Horizontal shift in screen pixels.
 * @param dy Vertical shift in screen pixels.
 */
void Viewport::MoveViewport(int dx, int dy)
{
	if (dx == 0 && dy == 0) return;

	Point32 new_xy = this->ComputeHorizontalTranslation(dx, dy);
	int32 new_x = Clamp<int32>(new_xy.x, 0, _world.GetXSize() * 256 - 1);
	int32 new_y = Clamp<int32>(new_xy.y, 0, _world.GetYSize() * 256 - 1);
	if (new_x != this->view_pos.x || new_y != this->view_pos.y) {
		this->view_pos.x = new_x;
		this->view_pos.y = new_y;
	}
}

static const int VIEWPORT_SHIFT_ON_ARROW_KEY = 64;  ///< By how many pixels to move the viewport when the user presses an arrow key.

bool Viewport::OnKeyEvent(WmKeyCode key_code, WmKeyMod mod, const std::string &symbol)
{
	/* \todo Make all keybindings configurable by the user. */
	if (key_code == WMKC_SYMBOL) {
		if (symbol == "f") {  // f to toggle the FPS counter.
			this->draw_fps = !this->draw_fps;
			return true;
		}
		if (_game_control.main_menu) {  // Main menu controls.
			if (symbol == "q") {  // q to quit.
				_game_control.QuitGame();
				return true;
			}
			if (symbol == "n") {  // n to start a new game.
				_game_control.NewGame();
				return true;
			}
			if (symbol == "l") {  // l to load a saved game.
				ShowLoadGameGui();
				return true;
			}
			if (symbol == "o") {  // o to open the options menu.
				ShowSettingGui();
				return true;
			}
		} else {  // In-game controls.
			if (symbol == "s" && (mod & WMKM_CTRL) != 0) {  // Ctrl+s to save the game.
				ShowSaveGameGui();
				return true;
			}
			if (symbol == "q" && (mod & WMKM_CTRL) != 0) {  // Ctrl+q to quit.
				ShowQuitProgram(false);
				return true;
			}
			if (symbol == "w" && (mod & WMKM_CTRL) != 0) {  // Ctrl+w to return to main menu.
				ShowQuitProgram(true);
				return true;
			}
			if (symbol == "o" && (mod & WMKM_CTRL) != 0) {  // Ctrl+o to open the options menu.
				ShowSettingGui();
				return true;
			}

			/* Alt+(0-4) to set the game speed */
			if (symbol == "0" && (mod & WMKM_ALT) != 0) {
				_game_control.speed = GSP_PAUSE;
				return true;
			}
			if (symbol == "1" && (mod & WMKM_ALT) != 0) {
				_game_control.speed = GSP_1;
				return true;
			}
			if (symbol == "2" && (mod & WMKM_ALT) != 0) {
				_game_control.speed = GSP_2;
				return true;
			}
			if (symbol == "3" && (mod & WMKM_ALT) != 0) {
				_game_control.speed = GSP_4;
				return true;
			}
			if (symbol == "4" && (mod & WMKM_ALT) != 0) {
				_game_control.speed = GSP_8;
				return true;
			}

			if (symbol == "1") {  // 1 to open the terraform window.
				ShowTerraformGui();
				return true;
			}
			if (symbol == "2") {  // 2 to open the paths window.
				ShowPathBuildGui();
				return true;
			}
			if (symbol == "3") {  // 3 to open the fences window.
				ShowFenceGui();
				return true;
			}
			if (symbol == "4") {  // 4 to open the scenery window.
				ShowSceneryGui();
				return true;
			}
			if (symbol == "5") {  // 5 to open the path objects window.
				ShowPathObjectsGui();
				return true;
			}
			if (symbol == "6") {  // 6 to open the rides window.
				ShowRideSelectGui();
				return true;
			}
			if (symbol == "7") {  // 7 to open the park management window.
				ShowParkManagementGui(PARK_MANAGEMENT_TAB_GENERAL);
				return true;
			}
			if (symbol == "8") {  // 8 to open the staff window.
				ShowStaffManagementGui();
				return true;
			}
			if (symbol == "9") {  // 9 to open the inbox window.
				ShowInboxGui();
				return true;
			}
			if (symbol == "0") {  // 0 to open the finances window.
				ShowFinancesGui();
				return true;
			}

			if (symbol == "u") {  // u to toggle underground view.
				this->ToggleUndergroundMode();
				return true;
			}
			if (symbol == "m") {  // m to open the minimap.
				ShowMinimap();
				return true;
			}
		}
	} else if (!_game_control.main_menu) {  // In-game controls on special keys.
		switch (key_code) {
			case WMKC_CURSOR_PAGEUP:  // PageUp to rotate counter-clockwise.
				this->Rotate(1);
				return true;
			case WMKC_CURSOR_PAGEDOWN:  // PageDown to rotate clockwise.
				this->Rotate(-1);
				return true;

			/* Arrow keys to move the viewport. */
			case WMKC_CURSOR_LEFT:
				this->MoveViewport(VIEWPORT_SHIFT_ON_ARROW_KEY, 0);
				return true;
			case WMKC_CURSOR_RIGHT:
				this->MoveViewport(-VIEWPORT_SHIFT_ON_ARROW_KEY, 0);
				return true;
			case WMKC_CURSOR_UP:
				this->MoveViewport(0, VIEWPORT_SHIFT_ON_ARROW_KEY);
				return true;
			case WMKC_CURSOR_DOWN:
				this->MoveViewport(0, -VIEWPORT_SHIFT_ON_ARROW_KEY);
				return true;

			default: break;
		}
	}

	return false;
}

void Viewport::OnMouseMoveEvent(const Point16 &pos)
{
	if (_game_control.main_menu) return;

	Point16 old_mouse_pos = this->mouse_pos;
	this->mouse_pos = pos;

	if (_window_manager.SelectorMouseMoveEvent(this, pos)) return;

	/* Intercept RMB drag for moving the viewport. */
	if ((_video.GetMouseDragging() & MB_RIGHT) != 0) {
		this->MoveViewport(pos.x - old_mouse_pos.x, pos.y - old_mouse_pos.y);
	}
}

WmMouseEvent Viewport::OnMouseButtonEvent(MouseButtons state, WmMouseEventMode mode)
{
	if (mode != WMEM_PRESS) return WMME_NONE;  // Avoid processing auto-repeat events for the same click for all actions below.
	if (_game_control.main_menu) return WMME_NONE;
	if (_window_manager.SelectorMouseButtonEvent(state)) return WMME_NONE;

	if (state == MB_RIGHT) {
		_video.SetMouseDragging(MB_RIGHT, true, true);
		return WMME_NONE;
	}

	/* Did the user click on something that has a window? */
	FinderData fdata(CS_RIDE | CS_PERSON | CS_PARK_BORDER, FW_TILE);
	switch (this->ComputeCursorPosition(&fdata)) {
		case CS_RIDE:
			if (ShowRideManagementGui(fdata.ride)) return WMME_NONE;
			break;

		case CS_PERSON:
			ShowPersonInfoGui(fdata.person);
			return WMME_NONE;

		case CS_PARK_BORDER:
			ShowParkManagementGui(PARK_MANAGEMENT_TAB_GENERAL);
			return WMME_NONE;

		default: break;
	}

	return WMME_NONE;
}

void Viewport::OnMouseWheelEvent(int direction)
{
	if (_game_control.main_menu) return;
	_window_manager.SelectorMouseWheelEvent(direction);
}

/**
 * Open the main isometric display window.
 * @param view_pos Pixel position of the center viewpoint of the main display.
 * @ingroup viewport_group
 */
void ShowMainDisplay(const XYZPoint32 &view_pos)
{
	new Viewport(view_pos);
}<|MERGE_RESOLUTION|>--- conflicted
+++ resolved
@@ -200,13 +200,8 @@
 	int32 level;                 ///< Slice of this sprite (vertical row).
 	SpriteOrder order;           ///< Selection when to draw this sprite (sorts sprites within a voxel). @see SpriteOrder
 	Point32 base;                ///< Base coordinate of the image, relative to top-left of the window.
-<<<<<<< HEAD
-	const Recolouring *recolour; ///< Recolouring of the sprite.
+	uint16 z_height;             ///< Height of the voxel being drawn.
 	GradientShift gs;            ///< Gradient shift of the sprite.
-=======
-	uint16 z_height;             ///< Height of the voxel being drawn.
-	bool highlight;              ///< Highlight the sprite (semi-transparent white).
->>>>>>> 5c61dd3e
 };
 
 /**
