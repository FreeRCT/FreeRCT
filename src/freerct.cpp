/*
 * This file is part of FreeRCT.
 * FreeRCT is free software; you can redistribute it and/or modify it under the terms of the GNU General Public License as published by the Free Software Foundation, version 2.
 * FreeRCT is distributed in the hope that it will be useful, but WITHOUT ANY WARRANTY; without even the implied warranty of MERCHANTABILITY or FITNESS FOR A PARTICULAR PURPOSE.
 * See the GNU General Public License for more details. You should have received a copy of the GNU General Public License along with FreeRCT. If not, see <http://www.gnu.org/licenses/>.
 */

/** @file freerct.cpp Main program. */

#include "stdafx.h"
#include "freerct.h"
#include "video.h"
#include "viewport.h"
#include "rcdfile.h"
#include "sprite_data.h"
#include "sprite_store.h"
#include "window.h"
#include "config_reader.h"
#include "language.h"
#include "getoptdata.h"
#include "fileio.h"
#include "gamecontrol.h"
#include "string_func.h"
#include "rev.h"

GameControl _game_control; ///< Game controller.

/**
 * Error handling for fatal non-user errors.
 * @param str the string to print.
 * @note \b Never returns.
 */
void error(const char *str, ...)
{
	va_list va;

	va_start(va, str);
	vfprintf(stderr, str, va);
	va_end(va);

	abort();
}

/** Command-line options of the program. */
static const OptionData _options[] = {
	GETOPT_NOVAL('h', "--help"),
	GETOPT_NOVAL('v', "--version"),
	GETOPT_VALUE('l', "--load"),
	GETOPT_NOVAL('r', "--resave"),
	GETOPT_VALUE('a', "--language"),
	GETOPT_VALUE('i', "--installdir"),
	GETOPT_VALUE('u', "--userdatadir"),
	GETOPT_END()
};

/** Output command-line help. */
static void PrintUsage()
{
	printf("Usage: freerct [options]\n");
	printf("Options:\n");
<<<<<<< HEAD
	printf("  -h, --help             Display this help text and exit.\n");
	printf("  -v, --version          Display version and build info and exit.\n");
	printf("  -l, --load [file]      Load game from specified file.\n");
	printf("  -r, --resave           Automatically resave games after loading.\n");
	printf("  -a, --language lang    Use the specified language.\n");
	printf("  -i, --installdir dir   Use the specified installation directory.\n");
	printf("  -u, --userdatadir dir  Use the specified user data directory.\n");
=======
	printf("  -h, --help           Display this help text and exit.\n");
	printf("  -v, --version        Display version and build info and exit.\n");
	printf("  -l, --load FILE      Load game from specified file.\n");
	printf("  -r, --resave         Automatically resave games after loading.\n");
	printf("  -a, --language LANG  Use the specified language.\n");
>>>>>>> c40c4263

	printf("\nValid languages are:\n   ");
	int length = 0;
	for (int i = 0; i < LANGUAGE_COUNT; ++i) {
		length += _lang_names[i].size() + 1;
		if (length > 50) {  // Linewrap after an arbitrary number of characters.
			printf("\n   ");
			length = _lang_names[i].size();
		}
		printf(" %s", _lang_names[i].c_str());
	}
	printf("\n");
}

/** Output command-line version info. */
static void PrintVersion()
{
	printf("FreeRCT\n\n");

	printf("Version                : %s\n",   _freerct_revision);
	printf("Build ID               : %s\n",   _freerct_build_date);
	printf("Installation directory : %s\n",   freerct_install_prefix());
	printf("User data directory    : %s\n\n", freerct_userdata_prefix());

	printf("Homepage: https://github.com/FreeRCT/FreeRCT\n\n");

	printf(
		"FreeRCT is free software; you can redistribute it and/or\n"
		"modify it under the terms of the GNU General Public\n"
		"License as published by the Free Software Foundation,\n"
		"version 2. FreeRCT is distributed in the hope that it\n"
		"will be useful, but WITHOUT ANY WARRANTY; without even\n"
		"the implied warranty of MERCHANTABILITY or FITNESS FOR A\n"
		"PARTICULAR PURPOSE. See the GNU General Public License\n"
		"for more details. You should have received a copy of the\n"
		"GNU General Public License along with FreeRCT. If not,\n"
		"see <http://www.gnu.org/licenses/>\n");
}

/**
 * Main entry point of our FreeRCT game.
 * @param argc Argument count.
 * @param argv Argument vector.
 * @return The exit code of the program.
 */
int freerct_main(int argc, char **argv)
{
	GetOptData opt_data(argc - 1, argv + 1, _options);

	int opt_id;
	std::string file_name;
	std::string preferred_language;
	do {
		opt_id = opt_data.GetOpt();
		switch (opt_id) {
			case 'h':
				PrintUsage();
				return 0;
			case 'v':
				PrintVersion();
				return 0;
			case 'i':
				OverrideInstallPrefix(opt_data.opt);
				break;
			case 'u':
				OverrideUserdataPrefix(opt_data.opt);
				break;
			case 'a':
				preferred_language = opt_data.opt;
				break;
			case 'r':
				_automatically_resave_files = true;
				break;
			case 'l':
				if (opt_data.opt != nullptr) file_name = opt_data.opt;
				break;

			case -1:
				break;

			default:
				/* -2 or some other weird thing happened. */
				fprintf(stderr, "ERROR while processing the command-line\n");
				return 1;
		}
	} while (opt_id != -1);

	/* Create the data directory on startup if it did not exist yet. */
	MakeDirectory(freerct_userdata_prefix());

	/* Load RCD files. */
	InitImageStorage();
	_rcd_collection.ScanDirectories();
	_sprite_manager.LoadRcdFiles();

	InitLanguage();

	if (!_gui_sprites.HasSufficientGraphics()) {
		fprintf(stderr, "Insufficient graphics loaded.\n");
		return 1;
	}

	std::unique_ptr<DirectoryReader> dr(MakeDirectoryReader());
	std::string cfg_file_path = freerct_userdata_prefix();
	cfg_file_path += dr->dir_sep;
	cfg_file_path += "freerct.cfg";
	ConfigFile cfg_file(cfg_file_path);

	std::string font_path = cfg_file.GetValue("font", "medium-path");
	int font_size = cfg_file.GetNum("font", "medium-size");
	if (cfg_file.GetNum("saveloading", "auto-resave") > 0) _automatically_resave_files = true;

	/* Use default values if no font has been set. */
	if (font_path.empty()) font_path = FindDataFile("data/font/Ubuntu-L.ttf");
	if (font_size < 1) font_size = 15;

	/* Overwrite the default language settings if the user specified a custom language on the command line or in the config file. */
	bool language_set = false;
	if (!preferred_language.empty()) {
		int index = GetLanguageIndex(preferred_language);
		if (index < 0) {
			fprintf(stderr, "The language '%s' set on the command line is not known.\n", preferred_language.c_str());
			preferred_language = GetSimilarLanguage(preferred_language);
			if (!preferred_language.empty()) fprintf(stderr, "Did you perhaps mean '%s'?\n", preferred_language.c_str());
			fprintf(stderr, "Type 'freerct --help' for a list of all supported languages.\n");
		} else {
			_current_language = index;
			language_set = true;
		}
	}
	if (!language_set) {
		preferred_language = cfg_file.GetValue("language", "language");  // The pointer is owned by cfg_file.
		if (!preferred_language.empty()) {
			int index = GetLanguageIndex(preferred_language);
			if (index < 0) {
				fprintf(stderr, "The language '%s' set in the configuration file (freerct.cfg) is not known.\n", preferred_language.c_str());
				preferred_language = GetSimilarLanguage(preferred_language);
				if (!preferred_language.empty()) fprintf(stderr, "Did you perhaps mean '%s'?\n", preferred_language.c_str());
				fprintf(stderr, "Type 'freerct --help' for a list of all supported languages.\n");
			} else {
				_current_language = index;
			}
		}
	}

	/* Initialize video. */
	std::string err = _video.Initialize(font_path, font_size);
	if (!err.empty()) {
		fprintf(stderr, "Failed to initialize window or the font (%s), aborting\n", err.c_str());
		return 1;
	}

	_game_control.Initialize(file_name);

	/* Loops until told not to. */
	_video.MainLoop();

	_game_control.Uninitialize();

	UninitLanguage();
	DestroyImageStorage();
	_video.Shutdown();
	return 0;
}<|MERGE_RESOLUTION|>--- conflicted
+++ resolved
@@ -58,21 +58,13 @@
 {
 	printf("Usage: freerct [options]\n");
 	printf("Options:\n");
-<<<<<<< HEAD
 	printf("  -h, --help             Display this help text and exit.\n");
 	printf("  -v, --version          Display version and build info and exit.\n");
-	printf("  -l, --load [file]      Load game from specified file.\n");
+	printf("  -l, --load FILE        Load game from specified file.\n");
 	printf("  -r, --resave           Automatically resave games after loading.\n");
-	printf("  -a, --language lang    Use the specified language.\n");
-	printf("  -i, --installdir dir   Use the specified installation directory.\n");
-	printf("  -u, --userdatadir dir  Use the specified user data directory.\n");
-=======
-	printf("  -h, --help           Display this help text and exit.\n");
-	printf("  -v, --version        Display version and build info and exit.\n");
-	printf("  -l, --load FILE      Load game from specified file.\n");
-	printf("  -r, --resave         Automatically resave games after loading.\n");
-	printf("  -a, --language LANG  Use the specified language.\n");
->>>>>>> c40c4263
+	printf("  -a, --language LANG    Use the specified language.\n");
+	printf("  -i, --installdir DIR   Use the specified installation directory.\n");
+	printf("  -u, --userdatadir DIR  Use the specified user data directory.\n");
 
 	printf("\nValid languages are:\n   ");
 	int length = 0;
